from __future__ import annotations

import threading
<<<<<<< HEAD
from abc import ABC, abstractmethod
from typing import TYPE_CHECKING, Any, ClassVar, Generic, TypeVar, cast
=======
from typing import TYPE_CHECKING, Any, ClassVar, cast, overload
>>>>>>> 9d6a7aad

import Pyro5.api
import Pyro5.errors
from cachetools import LRUCache
from pymmcore_plus.core.events import CMMCoreSignaler
from pymmcore_plus.mda.events import MDASignaler
from typing_extensions import override

from . import server
from ._serialize import register_serializers

if TYPE_CHECKING:
    from psygnal import SignalInstance
    from pymmcore_plus import CMMCorePlus
    from pymmcore_plus.mda import MDARunner


class MDARunnerProxy(Pyro5.api.Proxy):
    """Proxy for MDARunner object on server."""

    def __init__(self, mda_runner_uri: Any, cb_thread: _DaemonThread) -> None:
        super().__init__(mda_runner_uri)
        events = ClientSideMDASignaler()
        object.__setattr__(self, "events", events)
        cb_thread.api_daemon.register(events)
        self.connect_client_side_callback(events)  # must come after register()

    # this is a lie... but it's more useful than -> Self
    def __enter__(self) -> MDARunner:
        """Use as a context manager."""
        return super().__enter__()  # type: ignore [no-any-return]


class MMCorePlusProxy(Pyro5.api.Proxy):
    """Proxy for CMMCorePlus object on server."""

    _mda_runner: MDARunnerProxy
    _instances: ClassVar[dict[str, MMCorePlusProxy]] = {}

    @classmethod
    def instance(cls, uri: Pyro5.api.URI | str) -> MMCorePlusProxy:
        """Return the instance for the given URI, creating it if necessary."""
        if str(uri) not in cls._instances:
            cls._instances[str(uri)] = cls(uri)
        return cls._instances[str(uri)]

<<<<<<< HEAD
    def __init__(self, uri: Pyro5.api.URI | str, connected_socket: Any = None) -> None:
=======
    @overload
    def __init__(
        self,
        *,
        port: int,
        object_id: str | None = None,
        host: str | None = None,
        connected_socket: Any = None,
    ) -> None: ...
    @overload
    def __init__(
        self,
        uri: Pyro5.api.URI | str,
        *,
        connected_socket: Any = None,
    ) -> None: ...

    def __init__(
        self,
        uri: Pyro5.api.URI | str | None = None,
        *,
        object_id: str | None = None,
        host: str | None = None,
        port: int | None = None,
        connected_socket: Any = None,
    ) -> None:
        if uri is None:
            object_id = server.CORE_NAME if object_id is None else object_id
            host = server.DEFAULT_HOST if host is None else host
            port = server.DEFAULT_PORT if port is None else port
            uri = f"PYRO:{object_id}@{host}:{port}"
>>>>>>> 9d6a7aad
        register_serializers()
        super().__init__(uri, connected_socket=connected_socket)
        self._instances[str(self._pyroUri)] = self

        # check that the connection is valid
        try:
            self._pyroBind()
        except Pyro5.errors.CommunicationError as e:
            raise ConnectionRefusedError(
                f"Failed to connect to server at {uri}.\n"
                "Is the pymmcore-plus server running? "
                "You can start it with: 'mmcore-remote'"
            ) from e

        # create a proxy object to receive and connect CMMCoreSignaler events
        # here on the client side
        events = ClientSideCMMCoreSignaler()
        object.__setattr__(self, "events", events)
        # create daemon thread to listen for callbacks/signals coming from the server
        # and register the callback handler
        cb_thread = _DaemonThread(name="CallbackDaemon")
        cb_thread.api_daemon.register(events)
        # connect our local callback handler to the server's signaler
        self.connect_client_side_callback(events)  # must come after register()

        # Create a proxy object for the mda_runner as well, passing in the daemon thread
        # so it too can receive signals from the server
        object.__setattr__(
            self, "_mda_runner", MDARunnerProxy(self.get_mda_runner_uri(), cb_thread)
        )
        # start the callback-handling thread
        cb_thread.start()

    @property
    def mda(self) -> MDARunner:
        """Return the MDARunner proxy."""
        return self._mda_runner

    # this is a lie... but it's more useful than -> Self
    def __enter__(self) -> CMMCorePlus:
        """Use as a context manager."""
        return super().__enter__()  # type: ignore [no-any-return]

    def _pyroClaimOwnership(self) -> None:
        super()._pyroClaimOwnership()
        self._mda_runner._pyroClaimOwnership()


@Pyro5.api.expose  # type: ignore [misc]
def receive_server_callback(self: Any, signal_name: str, args: tuple) -> None:
    """Will be called by server with name of signal, and tuple of args."""
    signal = cast("SignalInstance", getattr(self, signal_name))
    signal.emit(*args)


class ClientSideCMMCoreSignaler(CMMCoreSignaler):
    """Client-side signaler for CMMCore events."""

    receive_server_callback = receive_server_callback


class ClientSideMDASignaler(MDASignaler):
    """Client-side signaler for MDA events."""

    receive_server_callback = receive_server_callback


class _DaemonThread(threading.Thread):
    def __init__(self, name: str = "DaemonThread"):
        self.api_daemon = Pyro5.api.Daemon()
        self._stop_event = threading.Event()
        super().__init__(target=self.api_daemon.requestLoop, name=name, daemon=True)


PT = TypeVar("PT", bound=Pyro5.api.Proxy)


class ProxyHandler(ABC, Generic[PT]):
    """A wrapper around multiple Pyro proxies.

    PyMMCore objects are often used in their own event callbacks. This presents a
    problem for Pyro objects, as these callbacks are executed by Pyro worker threads,
    which will need ownership over their own proxy. Thus handling PyMMCore object
    callbacks requires organized transfer of multiple proxy objects - that is the goal
    of this class.
    """

    _instances: ClassVar[dict[str, ProxyHandler]] = {}
    _handler_fields: ClassVar[list[str]] = [
        "_connected_socket",
        "_call_proxy",
        "_proxy_cache",
        "_proxy_lock",
        "_proxy_type",
        "_uri",
        "instance",
        "_instances",
        "__class__",
        "__enter__",
        "__exit__",
        "__init__",
        "__getattribute__",
    ]

    @property
    @abstractmethod
    def _proxy_type(self) -> type[PT]:
        """Return the proxy type handled by this class."""
        ...

    @classmethod
    def instance(cls, uri: Pyro5.api.URI | str | None = None) -> Any:
        """Return the instance for the given URI, creating it if necessary."""
        key = str(uri)
        if key not in cls._instances:
            cls._instances[key] = cls(uri)
        return cls._instances[key]

    def __init__(self, uri: Pyro5.api.URI | str, connected_socket: Any = None) -> None:
        self._connected_socket = connected_socket
        self._uri = uri
        # FIXME: There are many reasons why a cache with maximum capacity is a bad idea.
        # First, there seems no reasonable maximum size. (Currently it's just a magic
        # number). Second, there seems no reasonable eviction policy. LRU could be
        # problematic if there are (maxsize) event callbacks. Suppose maxsize=2 - if you
        # call snapImage on a CMMCorePlus proxy, and there are two imageSnapped
        # callbacks, the second callback would then try to evict the original proxy held
        # by the snapImage caller (assuming different Pyro worker threads for each
        # callback). MRU might actually be most reasonable in this case...
        self._proxy_cache: LRUCache[threading.Thread, PT] = LRUCache(maxsize=4)
        self._proxy_lock = threading.Lock()
        self._instances[str(self._uri)] = self

    def _call_proxy(self, name: str, *args: Any, **kwargs: Any) -> Any:
        cache = self._proxy_cache
        thread = threading.current_thread()
        if thread not in cache:
            with self._proxy_lock:
                if len(cache) < cache.maxsize:
                    # Cache not full - we can just add a new one
                    proxy = self._proxy_type(
                        uri=self._uri, connected_socket=self._connected_socket
                    )
                else:
                    # Cache full - repurpose lru proxy for the current thread
                    _lru_thread, proxy = cache.popitem()
                    proxy._pyroClaimOwnership()
                # Insert the new thread-proxy mapping
                cache[thread] = proxy

        # Delegate the call this thread's proxy
        attr = getattr(cache[thread], name)
        return attr

    def __enter__(self) -> Any:
        """Use as a context manager."""
        return self._call_proxy("__enter__")()

    # this is a lie... but it's more useful than -> Self
    def __exit__(
        self, exc_type: type | None, exc_value: Exception | None, traceback: str | None
    ) -> None:
        """Use as a context manager."""
        self._call_proxy("__exit__")(
            exc_type=exc_type, exc_value=exc_value, traceback=traceback
        )

    def __getattribute__(self, name: str) -> Any:
        """Intercepts calls to CMMCorePlus functionality.

        Necessary for delegating to proxies.
        """
        # Always delegate to foo, except for special/private attributes
        if name == "_handler_fields" or name in self._handler_fields:
            return object.__getattribute__(self, name)
        return self._call_proxy(name)


# TODO: Consider adding CMMCorePlus as supertype
class ClientCMMCorePlus(ProxyHandler[MMCorePlusProxy]):
    """A handle on a CMMCorePlus instance running outside of this process."""

    def __init__(
        self, uri: Pyro5.api.URI | str | None = None, connected_socket: Any = None
    ) -> None:
        if uri is None:
            uri = f"PYRO:{server.CORE_NAME}@{server.DEFAULT_HOST}:{server.DEFAULT_PORT}"
        super().__init__(uri=uri, connected_socket=connected_socket)

    @property
    def _proxy_type(self) -> type[MMCorePlusProxy]:
        return MMCorePlusProxy

    # this is a lie... but it's more useful than -> Self
    @override
    def __enter__(self) -> CMMCorePlus:
        """Use as a context manager."""
        super().__enter__()
        return cast("CMMCorePlus", self)<|MERGE_RESOLUTION|>--- conflicted
+++ resolved
@@ -1,12 +1,8 @@
 from __future__ import annotations
 
 import threading
-<<<<<<< HEAD
 from abc import ABC, abstractmethod
-from typing import TYPE_CHECKING, Any, ClassVar, Generic, TypeVar, cast
-=======
-from typing import TYPE_CHECKING, Any, ClassVar, cast, overload
->>>>>>> 9d6a7aad
+from typing import TYPE_CHECKING, Any, ClassVar, Generic, TypeVar, cast, overload
 
 import Pyro5.api
 import Pyro5.errors
@@ -53,9 +49,189 @@
             cls._instances[str(uri)] = cls(uri)
         return cls._instances[str(uri)]
 
-<<<<<<< HEAD
     def __init__(self, uri: Pyro5.api.URI | str, connected_socket: Any = None) -> None:
-=======
+        register_serializers()
+        super().__init__(uri, connected_socket=connected_socket)
+        self._instances[str(self._pyroUri)] = self
+
+        # check that the connection is valid
+        try:
+            self._pyroBind()
+        except Pyro5.errors.CommunicationError as e:
+            raise ConnectionRefusedError(
+                f"Failed to connect to server at {uri}.\n"
+                "Is the pymmcore-plus server running? "
+                "You can start it with: 'mmcore-remote'"
+            ) from e
+
+        # create a proxy object to receive and connect CMMCoreSignaler events
+        # here on the client side
+        events = ClientSideCMMCoreSignaler()
+        object.__setattr__(self, "events", events)
+        # create daemon thread to listen for callbacks/signals coming from the server
+        # and register the callback handler
+        cb_thread = _DaemonThread(name="CallbackDaemon")
+        cb_thread.api_daemon.register(events)
+        # connect our local callback handler to the server's signaler
+        self.connect_client_side_callback(events)  # must come after register()
+
+        # Create a proxy object for the mda_runner as well, passing in the daemon thread
+        # so it too can receive signals from the server
+        object.__setattr__(
+            self, "_mda_runner", MDARunnerProxy(self.get_mda_runner_uri(), cb_thread)
+        )
+        # start the callback-handling thread
+        cb_thread.start()
+
+    @property
+    def mda(self) -> MDARunner:
+        """Return the MDARunner proxy."""
+        return self._mda_runner
+
+    # this is a lie... but it's more useful than -> Self
+    def __enter__(self) -> CMMCorePlus:
+        """Use as a context manager."""
+        return super().__enter__()  # type: ignore [no-any-return]
+
+    def _pyroClaimOwnership(self) -> None:
+        super()._pyroClaimOwnership()
+        self._mda_runner._pyroClaimOwnership()
+
+
+@Pyro5.api.expose  # type: ignore [misc]
+def receive_server_callback(self: Any, signal_name: str, args: tuple) -> None:
+    """Will be called by server with name of signal, and tuple of args."""
+    signal = cast("SignalInstance", getattr(self, signal_name))
+    signal.emit(*args)
+
+
+class ClientSideCMMCoreSignaler(CMMCoreSignaler):
+    """Client-side signaler for CMMCore events."""
+
+    receive_server_callback = receive_server_callback
+
+
+class ClientSideMDASignaler(MDASignaler):
+    """Client-side signaler for MDA events."""
+
+    receive_server_callback = receive_server_callback
+
+
+class _DaemonThread(threading.Thread):
+    def __init__(self, name: str = "DaemonThread"):
+        self.api_daemon = Pyro5.api.Daemon()
+        self._stop_event = threading.Event()
+        super().__init__(target=self.api_daemon.requestLoop, name=name, daemon=True)
+
+
+PT = TypeVar("PT", bound=Pyro5.api.Proxy)
+
+
+class ProxyHandler(ABC, Generic[PT]):
+    """A wrapper around multiple Pyro proxies.
+
+    PyMMCore objects are often used in their own event callbacks. This presents a
+    problem for Pyro objects, as these callbacks are executed by Pyro worker threads,
+    which will need ownership over their own proxy. Thus handling PyMMCore object
+    callbacks requires organized transfer of multiple proxy objects - that is the goal
+    of this class.
+    """
+
+    _instances: ClassVar[dict[str, ProxyHandler]] = {}
+    _handler_fields: ClassVar[list[str]] = [
+        "_connected_socket",
+        "_call_proxy",
+        "_proxy_cache",
+        "_proxy_lock",
+        "_proxy_type",
+        "_uri",
+        "instance",
+        "_instances",
+        "__class__",
+        "__enter__",
+        "__exit__",
+        "__init__",
+        "__getattribute__",
+    ]
+
+    @property
+    @abstractmethod
+    def _proxy_type(self) -> type[PT]:
+        """Return the proxy type handled by this class."""
+        ...
+
+    @classmethod
+    def instance(cls, uri: Pyro5.api.URI | str | None = None) -> Any:
+        """Return the instance for the given URI, creating it if necessary."""
+        key = str(uri)
+        if key not in cls._instances:
+            cls._instances[key] = cls(uri)
+        return cls._instances[key]
+
+    def __init__(self, uri: Pyro5.api.URI | str, connected_socket: Any = None) -> None:
+        self._connected_socket = connected_socket
+        self._uri = uri
+        # FIXME: There are many reasons why a cache with maximum capacity is a bad idea.
+        # First, there seems no reasonable maximum size. (Currently it's just a magic
+        # number). Second, there seems no reasonable eviction policy. LRU could be
+        # problematic if there are (maxsize) event callbacks. Suppose maxsize=2 - if you
+        # call snapImage on a CMMCorePlus proxy, and there are two imageSnapped
+        # callbacks, the second callback would then try to evict the original proxy held
+        # by the snapImage caller (assuming different Pyro worker threads for each
+        # callback). MRU might actually be most reasonable in this case...
+        self._proxy_cache: LRUCache[threading.Thread, PT] = LRUCache(maxsize=4)
+        self._proxy_lock = threading.Lock()
+        self._instances[str(self._uri)] = self
+
+    def _call_proxy(self, name: str, *args: Any, **kwargs: Any) -> Any:
+        cache = self._proxy_cache
+        thread = threading.current_thread()
+        if thread not in cache:
+            with self._proxy_lock:
+                if len(cache) < cache.maxsize:
+                    # Cache not full - we can just add a new one
+                    proxy = self._proxy_type(
+                        uri=self._uri, connected_socket=self._connected_socket
+                    )
+                else:
+                    # Cache full - repurpose lru proxy for the current thread
+                    _lru_thread, proxy = cache.popitem()
+                    proxy._pyroClaimOwnership()
+                # Insert the new thread-proxy mapping
+                cache[thread] = proxy
+
+        # Delegate the call this thread's proxy
+        attr = getattr(cache[thread], name)
+        return attr
+
+    def __enter__(self) -> Any:
+        """Use as a context manager."""
+        return self._call_proxy("__enter__")()
+
+    # this is a lie... but it's more useful than -> Self
+    def __exit__(
+        self, exc_type: type | None, exc_value: Exception | None, traceback: str | None
+    ) -> None:
+        """Use as a context manager."""
+        self._call_proxy("__exit__")(
+            exc_type=exc_type, exc_value=exc_value, traceback=traceback
+        )
+
+    def __getattribute__(self, name: str) -> Any:
+        """Intercepts calls to CMMCorePlus functionality.
+
+        Necessary for delegating to proxies.
+        """
+        # Always delegate to foo, except for special/private attributes
+        if name == "_handler_fields" or name in self._handler_fields:
+            return object.__getattribute__(self, name)
+        return self._call_proxy(name)
+
+
+# TODO: Consider adding CMMCorePlus as supertype
+class ClientCMMCorePlus(ProxyHandler[MMCorePlusProxy]):
+    """A handle on a CMMCorePlus instance running outside of this process."""
+
     @overload
     def __init__(
         self,
@@ -87,194 +263,6 @@
             host = server.DEFAULT_HOST if host is None else host
             port = server.DEFAULT_PORT if port is None else port
             uri = f"PYRO:{object_id}@{host}:{port}"
->>>>>>> 9d6a7aad
-        register_serializers()
-        super().__init__(uri, connected_socket=connected_socket)
-        self._instances[str(self._pyroUri)] = self
-
-        # check that the connection is valid
-        try:
-            self._pyroBind()
-        except Pyro5.errors.CommunicationError as e:
-            raise ConnectionRefusedError(
-                f"Failed to connect to server at {uri}.\n"
-                "Is the pymmcore-plus server running? "
-                "You can start it with: 'mmcore-remote'"
-            ) from e
-
-        # create a proxy object to receive and connect CMMCoreSignaler events
-        # here on the client side
-        events = ClientSideCMMCoreSignaler()
-        object.__setattr__(self, "events", events)
-        # create daemon thread to listen for callbacks/signals coming from the server
-        # and register the callback handler
-        cb_thread = _DaemonThread(name="CallbackDaemon")
-        cb_thread.api_daemon.register(events)
-        # connect our local callback handler to the server's signaler
-        self.connect_client_side_callback(events)  # must come after register()
-
-        # Create a proxy object for the mda_runner as well, passing in the daemon thread
-        # so it too can receive signals from the server
-        object.__setattr__(
-            self, "_mda_runner", MDARunnerProxy(self.get_mda_runner_uri(), cb_thread)
-        )
-        # start the callback-handling thread
-        cb_thread.start()
-
-    @property
-    def mda(self) -> MDARunner:
-        """Return the MDARunner proxy."""
-        return self._mda_runner
-
-    # this is a lie... but it's more useful than -> Self
-    def __enter__(self) -> CMMCorePlus:
-        """Use as a context manager."""
-        return super().__enter__()  # type: ignore [no-any-return]
-
-    def _pyroClaimOwnership(self) -> None:
-        super()._pyroClaimOwnership()
-        self._mda_runner._pyroClaimOwnership()
-
-
-@Pyro5.api.expose  # type: ignore [misc]
-def receive_server_callback(self: Any, signal_name: str, args: tuple) -> None:
-    """Will be called by server with name of signal, and tuple of args."""
-    signal = cast("SignalInstance", getattr(self, signal_name))
-    signal.emit(*args)
-
-
-class ClientSideCMMCoreSignaler(CMMCoreSignaler):
-    """Client-side signaler for CMMCore events."""
-
-    receive_server_callback = receive_server_callback
-
-
-class ClientSideMDASignaler(MDASignaler):
-    """Client-side signaler for MDA events."""
-
-    receive_server_callback = receive_server_callback
-
-
-class _DaemonThread(threading.Thread):
-    def __init__(self, name: str = "DaemonThread"):
-        self.api_daemon = Pyro5.api.Daemon()
-        self._stop_event = threading.Event()
-        super().__init__(target=self.api_daemon.requestLoop, name=name, daemon=True)
-
-
-PT = TypeVar("PT", bound=Pyro5.api.Proxy)
-
-
-class ProxyHandler(ABC, Generic[PT]):
-    """A wrapper around multiple Pyro proxies.
-
-    PyMMCore objects are often used in their own event callbacks. This presents a
-    problem for Pyro objects, as these callbacks are executed by Pyro worker threads,
-    which will need ownership over their own proxy. Thus handling PyMMCore object
-    callbacks requires organized transfer of multiple proxy objects - that is the goal
-    of this class.
-    """
-
-    _instances: ClassVar[dict[str, ProxyHandler]] = {}
-    _handler_fields: ClassVar[list[str]] = [
-        "_connected_socket",
-        "_call_proxy",
-        "_proxy_cache",
-        "_proxy_lock",
-        "_proxy_type",
-        "_uri",
-        "instance",
-        "_instances",
-        "__class__",
-        "__enter__",
-        "__exit__",
-        "__init__",
-        "__getattribute__",
-    ]
-
-    @property
-    @abstractmethod
-    def _proxy_type(self) -> type[PT]:
-        """Return the proxy type handled by this class."""
-        ...
-
-    @classmethod
-    def instance(cls, uri: Pyro5.api.URI | str | None = None) -> Any:
-        """Return the instance for the given URI, creating it if necessary."""
-        key = str(uri)
-        if key not in cls._instances:
-            cls._instances[key] = cls(uri)
-        return cls._instances[key]
-
-    def __init__(self, uri: Pyro5.api.URI | str, connected_socket: Any = None) -> None:
-        self._connected_socket = connected_socket
-        self._uri = uri
-        # FIXME: There are many reasons why a cache with maximum capacity is a bad idea.
-        # First, there seems no reasonable maximum size. (Currently it's just a magic
-        # number). Second, there seems no reasonable eviction policy. LRU could be
-        # problematic if there are (maxsize) event callbacks. Suppose maxsize=2 - if you
-        # call snapImage on a CMMCorePlus proxy, and there are two imageSnapped
-        # callbacks, the second callback would then try to evict the original proxy held
-        # by the snapImage caller (assuming different Pyro worker threads for each
-        # callback). MRU might actually be most reasonable in this case...
-        self._proxy_cache: LRUCache[threading.Thread, PT] = LRUCache(maxsize=4)
-        self._proxy_lock = threading.Lock()
-        self._instances[str(self._uri)] = self
-
-    def _call_proxy(self, name: str, *args: Any, **kwargs: Any) -> Any:
-        cache = self._proxy_cache
-        thread = threading.current_thread()
-        if thread not in cache:
-            with self._proxy_lock:
-                if len(cache) < cache.maxsize:
-                    # Cache not full - we can just add a new one
-                    proxy = self._proxy_type(
-                        uri=self._uri, connected_socket=self._connected_socket
-                    )
-                else:
-                    # Cache full - repurpose lru proxy for the current thread
-                    _lru_thread, proxy = cache.popitem()
-                    proxy._pyroClaimOwnership()
-                # Insert the new thread-proxy mapping
-                cache[thread] = proxy
-
-        # Delegate the call this thread's proxy
-        attr = getattr(cache[thread], name)
-        return attr
-
-    def __enter__(self) -> Any:
-        """Use as a context manager."""
-        return self._call_proxy("__enter__")()
-
-    # this is a lie... but it's more useful than -> Self
-    def __exit__(
-        self, exc_type: type | None, exc_value: Exception | None, traceback: str | None
-    ) -> None:
-        """Use as a context manager."""
-        self._call_proxy("__exit__")(
-            exc_type=exc_type, exc_value=exc_value, traceback=traceback
-        )
-
-    def __getattribute__(self, name: str) -> Any:
-        """Intercepts calls to CMMCorePlus functionality.
-
-        Necessary for delegating to proxies.
-        """
-        # Always delegate to foo, except for special/private attributes
-        if name == "_handler_fields" or name in self._handler_fields:
-            return object.__getattribute__(self, name)
-        return self._call_proxy(name)
-
-
-# TODO: Consider adding CMMCorePlus as supertype
-class ClientCMMCorePlus(ProxyHandler[MMCorePlusProxy]):
-    """A handle on a CMMCorePlus instance running outside of this process."""
-
-    def __init__(
-        self, uri: Pyro5.api.URI | str | None = None, connected_socket: Any = None
-    ) -> None:
-        if uri is None:
-            uri = f"PYRO:{server.CORE_NAME}@{server.DEFAULT_HOST}:{server.DEFAULT_PORT}"
         super().__init__(uri=uri, connected_socket=connected_socket)
 
     @property
